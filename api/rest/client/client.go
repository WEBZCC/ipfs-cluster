--- conflicted
+++ resolved
@@ -120,15 +120,13 @@
 	// for the current cluster peers.
 	Metrics(ctx context.Context, name string) ([]*api.Metric, error)
 
-<<<<<<< HEAD
+	// MetricNames returns the list of metric types.
+	MetricNames(ctx context.Context) ([]string, error)
+
 	// RepoGC runs garbage collection on IPFS daemons of cluster peers and
 	// returns collected CIDs. If local is true, it would garbage collect
 	// only on contacted peer, otherwise on all peers' IPFS daemons.
 	RepoGC(ctx context.Context, local bool) (*api.GlobalRepoGC, error)
-=======
-	// MetricNames returns the list of metric types.
-	MetricNames(ctx context.Context) ([]string, error)
->>>>>>> 834a95b4
 }
 
 // Config allows to configure the parameters to connect
