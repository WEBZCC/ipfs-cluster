package ipfscluster

import (
	"bytes"
	"context"
	"encoding/json"
	"errors"
	"flag"
	"fmt"
	"math/rand"
	"mime/multipart"
	"os"
	"path/filepath"
	"sort"
	"strings"
	"sync"
	"testing"
	"time"

	"github.com/ipfs/ipfs-cluster/allocator/descendalloc"
	"github.com/ipfs/ipfs-cluster/api"
	"github.com/ipfs/ipfs-cluster/api/rest"
	"github.com/ipfs/ipfs-cluster/consensus/crdt"
	"github.com/ipfs/ipfs-cluster/consensus/raft"
	"github.com/ipfs/ipfs-cluster/datastore/badger"
	"github.com/ipfs/ipfs-cluster/datastore/inmem"
	"github.com/ipfs/ipfs-cluster/informer/disk"
	"github.com/ipfs/ipfs-cluster/ipfsconn/ipfshttp"
	"github.com/ipfs/ipfs-cluster/monitor/pubsubmon"
	"github.com/ipfs/ipfs-cluster/observations"
	"github.com/ipfs/ipfs-cluster/pintracker/stateless"
	"github.com/ipfs/ipfs-cluster/state"
	"github.com/ipfs/ipfs-cluster/test"
	"github.com/ipfs/ipfs-cluster/version"

	ds "github.com/ipfs/go-datastore"
	libp2p "github.com/libp2p/go-libp2p"
	crypto "github.com/libp2p/go-libp2p-core/crypto"
	host "github.com/libp2p/go-libp2p-core/host"
	peer "github.com/libp2p/go-libp2p-core/peer"
	peerstore "github.com/libp2p/go-libp2p-core/peerstore"
	dht "github.com/libp2p/go-libp2p-kad-dht"
	pubsub "github.com/libp2p/go-libp2p-pubsub"
	ma "github.com/multiformats/go-multiaddr"
)

var (
	// number of clusters to create
	nClusters = 5

	// number of pins to pin/unpin/check
	nPins = 100

	logLevel               = "CRITICAL"
	customLogLvlFacilities = logFacilities{}

	ptracker  = "map"
	consensus = "raft"

	testsFolder = "clusterTestsFolder"

	// When testing with fixed ports...
	// clusterPort   = 10000
	// apiPort       = 10100
	// ipfsProxyPort = 10200
)

type logFacilities []string

// String is the method to format the flag's value, part of the flag.Value interface.
func (lg *logFacilities) String() string {
	return fmt.Sprint(*lg)
}

// Set is the method to set the flag value, part of the flag.Value interface.
func (lg *logFacilities) Set(value string) error {
	if len(*lg) > 0 {
		return errors.New("logFacilities flag already set")
	}
	for _, lf := range strings.Split(value, ",") {
		*lg = append(*lg, lf)
	}
	return nil
}

// TestMain runs test initialization. Since Go1.13 we cannot run this on init()
// as flag.Parse() does not work well there
// (see https://golang.org/src/testing/testing.go#L211)
func TestMain(m *testing.M) {
	rand.Seed(time.Now().UnixNano())
	ReadyTimeout = 11 * time.Second

	// GossipSub needs to heartbeat to discover newly connected hosts
	// This speeds things up a little.
	pubsub.GossipSubHeartbeatInterval = 50 * time.Millisecond

	flag.Var(&customLogLvlFacilities, "logfacs", "use -logLevel for only the following log facilities; comma-separated")
	flag.StringVar(&logLevel, "loglevel", logLevel, "default log level for tests")
	flag.IntVar(&nClusters, "nclusters", nClusters, "number of clusters to use")
	flag.IntVar(&nPins, "npins", nPins, "number of pins to pin/unpin/check")
	flag.StringVar(&ptracker, "tracker", ptracker, "tracker implementation")
	flag.StringVar(&consensus, "consensus", consensus, "consensus implementation")
	flag.Parse()

	if len(customLogLvlFacilities) <= 0 {
		for f := range LoggingFacilities {
			SetFacilityLogLevel(f, logLevel)
		}

		for f := range LoggingFacilitiesExtra {
			SetFacilityLogLevel(f, logLevel)
		}
	}

	for _, f := range customLogLvlFacilities {
		if _, ok := LoggingFacilities[f]; ok {
			SetFacilityLogLevel(f, logLevel)
			continue
		}
		if _, ok := LoggingFacilitiesExtra[f]; ok {
			SetFacilityLogLevel(f, logLevel)
			continue
		}
	}

	os.Exit(m.Run())
}

func randomBytes() []byte {
	bs := make([]byte, 64, 64)
	for i := 0; i < len(bs); i++ {
		b := byte(rand.Int())
		bs[i] = b
	}
	return bs
}

func createComponents(
	t *testing.T,
	host host.Host,
	pubsub *pubsub.PubSub,
	dht *dht.IpfsDHT,
	i int,
	staging bool,
) (
	*Config,
	ds.Datastore,
	Consensus,
	[]API,
	IPFSConnector,
	PinTracker,
	PeerMonitor,
	PinAllocator,
	Informer,
	Tracer,
	*test.IpfsMock,
) {
	ctx := context.Background()
	mock := test.NewIpfsMock(t)

	//apiAddr, _ := ma.NewMultiaddr(fmt.Sprintf("/ip4/127.0.0.1/tcp/%d", apiPort+i))
	// Bind on port 0
	apiAddr, _ := ma.NewMultiaddr("/ip4/127.0.0.1/tcp/0")
	// Bind on Port 0
	// proxyAddr, _ := ma.NewMultiaddr(fmt.Sprintf("/ip4/127.0.0.1/tcp/%d", ipfsProxyPort+i))
	proxyAddr, _ := ma.NewMultiaddr("/ip4/127.0.0.1/tcp/0")
	nodeAddr, _ := ma.NewMultiaddr(fmt.Sprintf("/ip4/%s/tcp/%d", mock.Addr, mock.Port))

	peername := fmt.Sprintf("peer_%d", i)

	ident, clusterCfg, apiCfg, ipfsproxyCfg, ipfshttpCfg, badgerCfg, raftCfg, crdtCfg, statelesstrackerCfg, psmonCfg, diskInfCfg, tracingCfg := testingConfigs()

	ident.ID = host.ID()
	ident.PrivateKey = host.Peerstore().PrivKey(host.ID())
	clusterCfg.Peername = peername
	clusterCfg.LeaveOnShutdown = false
	clusterCfg.SetBaseDir(filepath.Join(testsFolder, host.ID().Pretty()))

	apiCfg.HTTPListenAddr = apiAddr

	ipfsproxyCfg.ListenAddr = proxyAddr
	ipfsproxyCfg.NodeAddr = nodeAddr

	ipfshttpCfg.NodeAddr = nodeAddr

	raftCfg.DataFolder = filepath.Join(testsFolder, host.ID().Pretty())

	badgerCfg.Folder = filepath.Join(testsFolder, host.ID().Pretty(), "badger")

	api, err := rest.NewAPI(ctx, apiCfg)
	if err != nil {
		t.Fatal(err)
	}

	ipfsProxy, err := rest.NewAPI(ctx, apiCfg)
	if err != nil {
		t.Fatal(err)
	}

	ipfs, err := ipfshttp.NewConnector(ipfshttpCfg)
<<<<<<< HEAD
	checkErr(t, err)

	tracker := stateless.New(statelesstrackerCfg, ident.ID, clusterCfg.Peername)
=======
	if err != nil {
		t.Fatal(err)
	}

	tracker := makePinTracker(t, ident.ID, maptrackerCfg, statelesstrackerCfg, clusterCfg.Peername)
>>>>>>> 29591527

	alloc := descendalloc.NewAllocator()
	inf, err := disk.NewInformer(diskInfCfg)
	if err != nil {
		t.Fatal(err)
	}

	store := makeStore(t, badgerCfg)
	cons := makeConsensus(t, store, host, pubsub, dht, raftCfg, staging, crdtCfg)

	var peersF func(context.Context) ([]peer.ID, error)
	if consensus == "raft" {
		peersF = cons.Peers
	}
	mon, err := pubsubmon.New(ctx, psmonCfg, pubsub, peersF)
	if err != nil {
		t.Fatal(err)
	}
	tracingCfg.ServiceName = peername
	tracer, err := observations.SetupTracing(tracingCfg)
	if err != nil {
		t.Fatal(err)
	}

	return clusterCfg, store, cons, []API{api, ipfsProxy}, ipfs, tracker, mon, alloc, inf, tracer, mock
}

func makeStore(t *testing.T, badgerCfg *badger.Config) ds.Datastore {
	switch consensus {
	case "crdt":
		dstr, err := badger.New(badgerCfg)
		if err != nil {
			t.Fatal(err)
		}
		return dstr
	default:
		return inmem.New()
	}
}

func makeConsensus(t *testing.T, store ds.Datastore, h host.Host, psub *pubsub.PubSub, dht *dht.IpfsDHT, raftCfg *raft.Config, staging bool, crdtCfg *crdt.Config) Consensus {
	switch consensus {
	case "raft":
		raftCon, err := raft.NewConsensus(h, raftCfg, store, staging)
		if err != nil {
			t.Fatal(err)
		}
		return raftCon
	case "crdt":
		crdtCon, err := crdt.New(h, dht, psub, crdtCfg, store)
		if err != nil {
			t.Fatal(err)
		}
		return crdtCon
	default:
		panic("bad consensus")
	}
}

func createCluster(t *testing.T, host host.Host, dht *dht.IpfsDHT, clusterCfg *Config, store ds.Datastore, consensus Consensus, apis []API, ipfs IPFSConnector, tracker PinTracker, mon PeerMonitor, alloc PinAllocator, inf Informer, tracer Tracer) *Cluster {
	cl, err := NewCluster(context.Background(), host, dht, clusterCfg, store, consensus, apis, ipfs, tracker, mon, alloc, inf, tracer)
	if err != nil {
		t.Fatal(err)
	}
	return cl
}

func createOnePeerCluster(t *testing.T, nth int, clusterSecret []byte) (*Cluster, *test.IpfsMock) {
	hosts, pubsubs, dhts := createHosts(t, clusterSecret, 1)
	clusterCfg, store, consensus, api, ipfs, tracker, mon, alloc, inf, tracer, mock := createComponents(t, hosts[0], pubsubs[0], dhts[0], nth, false)
	cl := createCluster(t, hosts[0], dhts[0], clusterCfg, store, consensus, api, ipfs, tracker, mon, alloc, inf, tracer)
	<-cl.Ready()
	return cl, mock
}

func createHosts(t *testing.T, clusterSecret []byte, nClusters int) ([]host.Host, []*pubsub.PubSub, []*dht.IpfsDHT) {
	hosts := make([]host.Host, nClusters, nClusters)
	pubsubs := make([]*pubsub.PubSub, nClusters, nClusters)
	dhts := make([]*dht.IpfsDHT, nClusters, nClusters)

	listen, _ := ma.NewMultiaddr("/ip4/127.0.0.1/tcp/0")
	for i := range hosts {
		priv, _, err := crypto.GenerateKeyPair(crypto.RSA, 2048)
		if err != nil {
			t.Fatal(err)
		}

		h, p, d := createHost(t, priv, clusterSecret, listen)
		hosts[i] = h
		dhts[i] = d
		pubsubs[i] = p
	}

	return hosts, pubsubs, dhts
}

func createHost(t *testing.T, priv crypto.PrivKey, clusterSecret []byte, listen ma.Multiaddr) (host.Host, *pubsub.PubSub, *dht.IpfsDHT) {
	ctx := context.Background()
	h, err := newHost(ctx, clusterSecret, priv, libp2p.ListenAddrs(listen))
	if err != nil {
		t.Fatal(err)
	}

	// DHT needs to be created BEFORE connecting the peers, but
	// bootstrapped AFTER
	d, err := newTestDHT(ctx, h)
	if err != nil {
		t.Fatal(err)
	}

	// Pubsub needs to be created BEFORE connecting the peers,
	// otherwise they are not picked up.
	psub, err := newPubSub(ctx, h)
	if err != nil {
		t.Fatal(err)
	}
	return routedHost(h, d), psub, d
}

func newTestDHT(ctx context.Context, h host.Host) (*dht.IpfsDHT, error) {
	return newDHT(ctx, h)
	// TODO: when new dht options are released
	// return dht.New(ctx, h, dhtopts.Bootstrap(dhtopts.BootstrapConfig{
	// 	Timeout:           300 * time.Millisecond,
	// 	SelfQueryInterval: 300 * time.Millisecond,
	// }))
}

func createClusters(t *testing.T) ([]*Cluster, []*test.IpfsMock) {
	ctx := context.Background()
	os.RemoveAll(testsFolder)
	cfgs := make([]*Config, nClusters, nClusters)
	stores := make([]ds.Datastore, nClusters, nClusters)
	cons := make([]Consensus, nClusters, nClusters)
	apis := make([][]API, nClusters, nClusters)
	ipfss := make([]IPFSConnector, nClusters, nClusters)
	trackers := make([]PinTracker, nClusters, nClusters)
	mons := make([]PeerMonitor, nClusters, nClusters)
	allocs := make([]PinAllocator, nClusters, nClusters)
	infs := make([]Informer, nClusters, nClusters)
	tracers := make([]Tracer, nClusters, nClusters)
	ipfsMocks := make([]*test.IpfsMock, nClusters, nClusters)

	clusters := make([]*Cluster, nClusters, nClusters)

	// Uncomment when testing with fixed ports
	// clusterPeers := make([]ma.Multiaddr, nClusters, nClusters)

	hosts, pubsubs, dhts := createHosts(t, testingClusterSecret, nClusters)

	for i := 0; i < nClusters; i++ {
		// staging = true for all except first (i==0)
		cfgs[i], stores[i], cons[i], apis[i], ipfss[i], trackers[i], mons[i], allocs[i], infs[i], tracers[i], ipfsMocks[i] = createComponents(t, hosts[i], pubsubs[i], dhts[i], i, i != 0)
	}

	// Start first node
	clusters[0] = createCluster(t, hosts[0], dhts[0], cfgs[0], stores[0], cons[0], apis[0], ipfss[0], trackers[0], mons[0], allocs[0], infs[0], tracers[0])
	<-clusters[0].Ready()
	bootstrapAddr := clusterAddr(clusters[0])

	// Start the rest and join
	for i := 1; i < nClusters; i++ {
		clusters[i] = createCluster(t, hosts[i], dhts[i], cfgs[i], stores[i], cons[i], apis[i], ipfss[i], trackers[i], mons[i], allocs[i], infs[i], tracers[i])
		err := clusters[i].Join(ctx, bootstrapAddr)
		if err != nil {
			logger.Error(err)
			t.Fatal(err)
		}
		<-clusters[i].Ready()
	}

	// connect all hosts
	for _, h := range hosts {
		for _, h2 := range hosts {
			if h.ID() != h2.ID() {
				h.Peerstore().AddAddrs(h2.ID(), h2.Addrs(), peerstore.PermanentAddrTTL)
				_, err := h.Network().DialPeer(ctx, h2.ID())
				if err != nil {
					t.Log(err)
				}
			}

		}
	}

	// // Bootstrap the DHTs
	dhtCfg := dht.BootstrapConfig{
		Queries: 1,
		Period:  600 * time.Millisecond,
		Timeout: 300 * time.Millisecond,
	}

	for _, d := range dhts {
		d.BootstrapWithConfig(ctx, dhtCfg)
	}

	waitForLeader(t, clusters)
	waitForClustersHealthy(t, clusters)

	return clusters, ipfsMocks
}

func shutdownClusters(t *testing.T, clusters []*Cluster, m []*test.IpfsMock) {
	ctx := context.Background()
	for i, c := range clusters {
		err := c.Shutdown(ctx)
		if err != nil {
			t.Error(err)
		}
		c.dht.Close()
		c.host.Close()
		m[i].Close()
	}
	os.RemoveAll(testsFolder)
}

func runF(t *testing.T, clusters []*Cluster, f func(*testing.T, *Cluster)) {
	var wg sync.WaitGroup
	for _, c := range clusters {
		wg.Add(1)
		go func(c *Cluster) {
			defer wg.Done()
			f(t, c)
		}(c)

	}
	wg.Wait()
}

//////////////////////////////////////
// Delay and wait functions
//
// Delays are used in tests to wait for certain events to happen:
//   * ttlDelay() waits for metrics to arrive. If you pin something
//     and your next operation depends on updated metrics, you need to wait
//   * pinDelay() accounts for the time necessary to pin something and for the new
//     log entry to be visible in all cluster peers
//   * delay just sleeps a second or two.
//   * waitForLeader functions make sure there is a raft leader, for example,
//     after killing the leader.
//
// The values for delays are a result of testing and adjusting so tests pass
// in travis, jenkins etc., taking into account the values used in the
// testing configuration (config_test.go).
func delay() {
	var d int
	if nClusters > 10 {
		d = 3000
	} else {
		d = 2000
	}
	time.Sleep(time.Duration(d) * time.Millisecond)
}

func pinDelay() {
	time.Sleep(800 * time.Millisecond)
}

func ttlDelay() {
	diskInfCfg := &disk.Config{}
	diskInfCfg.LoadJSON(testingDiskInfCfg)
	time.Sleep(diskInfCfg.MetricTTL * 3)
}

// Like waitForLeader but letting metrics expire before waiting, and
// waiting for new metrics to arrive afterwards.
func waitForLeaderAndMetrics(t *testing.T, clusters []*Cluster) {
	ttlDelay()
	waitForLeader(t, clusters)
	ttlDelay()
}

// Makes sure there is a leader and everyone knows about it.
func waitForLeader(t *testing.T, clusters []*Cluster) {
	if consensus == "crdt" {
		return // yai
	}
	ctx := context.Background()
	timer := time.NewTimer(time.Minute)
	ticker := time.NewTicker(100 * time.Millisecond)

loop:
	for {
		select {
		case <-timer.C:
			t.Fatal("timed out waiting for a leader")
		case <-ticker.C:
			for _, cl := range clusters {
				if cl.shutdownB {
					continue // skip shutdown clusters
				}
				_, err := cl.consensus.Leader(ctx)
				if err != nil {
					continue loop
				}
			}
			break loop
		}
	}
}

func waitForClustersHealthy(t *testing.T, clusters []*Cluster) {
	t.Helper()
	if len(clusters) == 0 {
		return
	}

	timer := time.NewTimer(15 * time.Second)
	for {
		ttlDelay()
		metrics := clusters[0].monitor.LatestMetrics(context.Background(), clusters[0].informer.Name())
		healthy := 0
		for _, m := range metrics {
			if !m.Expired() {
				healthy++
			}
		}
		if len(clusters) == healthy {
			return
		}

		select {
		case <-timer.C:
			t.Fatal("timed out waiting for clusters to be healthy")
		default:
		}
	}
}

/////////////////////////////////////////

func TestClustersVersion(t *testing.T) {
	clusters, mock := createClusters(t)
	defer shutdownClusters(t, clusters, mock)
	f := func(t *testing.T, c *Cluster) {
		v := c.Version()
		if v != version.Version.String() {
			t.Error("Bad version")
		}
	}
	runF(t, clusters, f)
}

func TestClustersPeers(t *testing.T) {
	ctx := context.Background()
	clusters, mock := createClusters(t)
	defer shutdownClusters(t, clusters, mock)

	delay()

	j := rand.Intn(nClusters) // choose a random cluster peer
	peers := clusters[j].Peers(ctx)

	if len(peers) != nClusters {
		t.Fatal("expected as many peers as clusters")
	}

	clusterIDMap := make(map[peer.ID]*api.ID)
	peerIDMap := make(map[peer.ID]*api.ID)

	for _, c := range clusters {
		id := c.ID(ctx)
		clusterIDMap[id.ID] = id
	}

	for _, p := range peers {
		if p.Error != "" {
			t.Error(p.ID, p.Error)
			continue
		}
		peerIDMap[p.ID] = p
	}

	for k, id := range clusterIDMap {
		id2, ok := peerIDMap[k]
		if !ok {
			t.Fatal("expected id in both maps")
		}
		//if !crypto.KeyEqual(id.PublicKey, id2.PublicKey) {
		//	t.Error("expected same public key")
		//}
		if id.IPFS.ID != id2.IPFS.ID {
			t.Error("expected same ipfs daemon ID")
		}
	}
}

func TestClustersPeersRetainOrder(t *testing.T) {
	ctx := context.Background()
	clusters, mock := createClusters(t)
	defer shutdownClusters(t, clusters, mock)

	delay()

	for i := 0; i < 5; i++ {
		j := rand.Intn(nClusters) // choose a random cluster peer
		peers1, err := json.Marshal(clusters[j].Peers(ctx))
		if err != nil {
			t.Fatal(err)
		}

		waitForLeaderAndMetrics(t, clusters)

		k := rand.Intn(nClusters)
		peers2, err := json.Marshal(clusters[k].Peers(ctx))
		if err != nil {
			t.Fatal(err)
		}

		if bytes.Compare(peers1, peers2) != 0 {
			t.Error("expected both results to be same")
		}
	}
}

func TestClustersPin(t *testing.T) {
	ctx := context.Background()
	clusters, mock := createClusters(t)
	defer shutdownClusters(t, clusters, mock)
	prefix := test.Cid1.Prefix()

	ttlDelay()

	for i := 0; i < nPins; i++ {
		j := rand.Intn(nClusters)           // choose a random cluster peer
		h, err := prefix.Sum(randomBytes()) // create random cid
		if err != nil {
			t.Fatal(err)
		}
		_, err = clusters[j].Pin(ctx, h, api.PinOptions{})
		if err != nil {
			t.Errorf("error pinning %s: %s", h, err)
		}
		// // Test re-pin
		// err = clusters[j].Pin(ctx, api.PinCid(h))
		// if err != nil {
		// 	t.Errorf("error repinning %s: %s", h, err)
		// }
	}
	switch consensus {
	case "crdt":
		time.Sleep(20 * time.Second)
	default:
		delay()
	}
	fpinned := func(t *testing.T, c *Cluster) {
		status := c.tracker.StatusAll(ctx)
		for _, v := range status {
			if v.Status != api.TrackerStatusPinned {
				t.Errorf("%s should have been pinned but it is %s", v.Cid, v.Status)
			}
		}
		if l := len(status); l != nPins {
			t.Errorf("Pinned %d out of %d requests", l, nPins)
		}
	}
	runF(t, clusters, fpinned)

	// Unpin everything
	pinList, err := clusters[0].Pins(ctx)
	if err != nil {
		t.Fatal(err)
	}

	if len(pinList) != nPins {
		t.Fatalf("pin list has %d but pinned %d", len(pinList), nPins)
	}

	for i := 0; i < len(pinList); i++ {
		// test re-unpin fails
		j := rand.Intn(nClusters) // choose a random cluster peer
		_, err := clusters[j].Unpin(ctx, pinList[i].Cid)
		if err != nil {
			t.Errorf("error unpinning %s: %s", pinList[i].Cid, err)
		}
	}

	switch consensus {
	case "crdt":
		time.Sleep(20 * time.Second)
	default:
		delay()
	}

	for i := 0; i < len(pinList); i++ {
		j := rand.Intn(nClusters) // choose a random cluster peer
		_, err := clusters[j].Unpin(ctx, pinList[i].Cid)
		if err == nil {
			t.Errorf("expected error re-unpinning %s", pinList[i].Cid)
		}
	}

	delay()

	funpinned := func(t *testing.T, c *Cluster) {
		status := c.tracker.StatusAll(ctx)
		for _, v := range status {
			t.Errorf("%s should have been unpinned but it is %s", v.Cid, v.Status)
		}
	}
	runF(t, clusters, funpinned)
}

func TestClustersPinUpdate(t *testing.T) {
	ctx := context.Background()
	clusters, mock := createClusters(t)
	defer shutdownClusters(t, clusters, mock)
	prefix := test.Cid1.Prefix()

	ttlDelay()

	h, err := prefix.Sum(randomBytes())  // create random cid
	h2, err := prefix.Sum(randomBytes()) // create random cid

	_, err = clusters[0].PinUpdate(ctx, h, h2, api.PinOptions{})
	if err == nil || err != state.ErrNotFound {
		t.Fatal("pin update should fail when from is not pinned")
	}

	_, err = clusters[0].Pin(ctx, h, api.PinOptions{})
	if err != nil {
		t.Errorf("error pinning %s: %s", h, err)
	}

	pinDelay()

	opts2 := api.PinOptions{
		UserAllocations: []peer.ID{clusters[0].host.ID()}, // should not be used
		PinUpdate:       h,
		Name:            "new name",
	}

	_, err = clusters[0].Pin(ctx, h2, opts2) // should call PinUpdate
	if err != nil {
		t.Errorf("error pin-updating %s: %s", h2, err)
	}

	pinDelay()

	f := func(t *testing.T, c *Cluster) {
		pinget, err := c.PinGet(ctx, h2)
		if err != nil {
			t.Fatal(err)
		}

		if len(pinget.Allocations) != 0 {
			t.Error("new pin should be allocated everywhere like pin1")
		}

		if pinget.MaxDepth != -1 {
			t.Error("updated pin should be recursive like pin1")
		}

		if pinget.Name != "new name" {
			t.Error("name should be kept")
		}
	}
	runF(t, clusters, f)

}

func TestClustersStatusAll(t *testing.T) {
	ctx := context.Background()
	clusters, mock := createClusters(t)
	defer shutdownClusters(t, clusters, mock)
	h := test.Cid1
	clusters[0].Pin(ctx, h, api.PinOptions{})
	pinDelay()
	// Global status
	f := func(t *testing.T, c *Cluster) {
		statuses, err := c.StatusAll(ctx)
		if err != nil {
			t.Error(err)
		}
		if len(statuses) != 1 {
			t.Fatal("bad status. Expected one item")
		}
		if !statuses[0].Cid.Equals(h) {
			t.Error("bad cid in status")
		}
		info := statuses[0].PeerMap
		if len(info) != nClusters {
			t.Error("bad info in status")
		}

		pid := peer.IDB58Encode(c.host.ID())
		if info[pid].Status != api.TrackerStatusPinned {
			t.Error("the hash should have been pinned")
		}

		status, err := c.Status(ctx, h)
		if err != nil {
			t.Error(err)
		}

		pinfo, ok := status.PeerMap[pid]
		if !ok {
			t.Fatal("Host not in status")
		}

		if pinfo.Status != api.TrackerStatusPinned {
			t.Error(pinfo.Error)
			t.Error("the status should show the hash as pinned")
		}
	}
	runF(t, clusters, f)
}

func TestClustersStatusAllWithErrors(t *testing.T) {
	ctx := context.Background()
	clusters, mock := createClusters(t)
	defer shutdownClusters(t, clusters, mock)
	h := test.Cid1
	clusters[0].Pin(ctx, h, api.PinOptions{})
	pinDelay()

	// shutdown 1 cluster peer
	clusters[1].Shutdown(ctx)
	clusters[1].host.Close()
	delay()

	f := func(t *testing.T, c *Cluster) {
		// skip if it's the shutdown peer
		if c.ID(ctx).ID == clusters[1].ID(ctx).ID {
			return
		}

		statuses, err := c.StatusAll(ctx)
		if err != nil {
			t.Error(err)
		}
		if len(statuses) != 1 {
			t.Fatal("bad status. Expected one item")
		}

		// Raft and CRDT behave differently here
		switch consensus {
		case "raft":
			// Raft will have all statuses with one of them
			// being in ERROR because the peer is off

			stts := statuses[0]
			if len(stts.PeerMap) != nClusters {
				t.Error("bad number of peers in status")
			}

			pid := peer.IDB58Encode(clusters[1].id)
			errst := stts.PeerMap[pid]

			if !errst.Cid.Equals(h) {
				t.Error("errored pinInfo should have a good cid")
			}

			if errst.Status != api.TrackerStatusClusterError {
				t.Error("erroring status should be set to ClusterError:", errst.Status)
			}

			// now check with Cid status
			status, err := c.Status(ctx, h)
			if err != nil {
				t.Error(err)
			}

			pinfo := status.PeerMap[pid]

			if pinfo.Status != api.TrackerStatusClusterError {
				t.Error("erroring status should be ClusterError:", pinfo.Status)
			}

			if !pinfo.Cid.Equals(h) {
				t.Error("errored status should have a good cid")
			}
		case "crdt":
			// CRDT will not have contacted the offline peer because
			// its metric expired and therefore is not in the
			// peerset.
			if len(statuses[0].PeerMap) != nClusters-1 {
				t.Error("expected a different number of statuses")
			}
		default:
			t.Fatal("bad consensus")

		}

	}
	runF(t, clusters, f)
}

func TestClustersRecoverLocal(t *testing.T) {
	ctx := context.Background()
	clusters, mock := createClusters(t)
	defer shutdownClusters(t, clusters, mock)
	h := test.ErrorCid // This cid always fails
	h2 := test.Cid2

	ttlDelay()

	clusters[0].Pin(ctx, h, api.PinOptions{})
	clusters[0].Pin(ctx, h2, api.PinOptions{})
	pinDelay()
	pinDelay()

	f := func(t *testing.T, c *Cluster) {
		info, err := c.RecoverLocal(ctx, h)
		if err != nil {
			t.Fatal(err)
		}
		// Wait for queue to be processed
		delay()

		info = c.StatusLocal(ctx, h)
		if info.Status != api.TrackerStatusPinError {
			t.Errorf("element is %s and not PinError", info.Status)
		}

		// Recover good ID
		info, err = c.RecoverLocal(ctx, h2)
		if info.Status != api.TrackerStatusPinned {
			t.Error("element should be in Pinned state")
		}
	}
	// Test Local syncs
	runF(t, clusters, f)
}

func TestClustersRecover(t *testing.T) {
	ctx := context.Background()
	clusters, mock := createClusters(t)
	defer shutdownClusters(t, clusters, mock)
	h := test.ErrorCid // This cid always fails
	h2 := test.Cid2

	ttlDelay()

	clusters[0].Pin(ctx, h, api.PinOptions{})
	clusters[0].Pin(ctx, h2, api.PinOptions{})

	pinDelay()
	pinDelay()

	j := rand.Intn(nClusters)
	ginfo, err := clusters[j].Recover(ctx, h)
	if err != nil {
		// we always attempt to return a valid response
		// with errors contained in GlobalPinInfo
		t.Fatal("did not expect an error")
	}
	if len(ginfo.PeerMap) != nClusters {
		t.Error("number of peers do not match")
	}
	// Wait for queue to be processed
	delay()

	ginfo, err = clusters[j].Status(ctx, h)
	if err != nil {
		t.Fatal(err)
	}

	pinfo, ok := ginfo.PeerMap[peer.IDB58Encode(clusters[j].host.ID())]
	if !ok {
		t.Fatal("should have info for this host")
	}
	if pinfo.Error == "" {
		t.Error("pinInfo error should not be empty")
	}

	for _, c := range clusters {
		inf, ok := ginfo.PeerMap[peer.IDB58Encode(c.host.ID())]
		if !ok {
			t.Fatal("GlobalPinInfo should not be empty for this host")
		}

		if inf.Status != api.TrackerStatusPinError {
			t.Logf("%+v", inf)
			t.Error("should be PinError in all peers")
		}
	}

	// Test with a good Cid
	j = rand.Intn(nClusters)
	ginfo, err = clusters[j].Recover(ctx, h2)
	if err != nil {
		t.Fatal(err)
	}
	if !ginfo.Cid.Equals(h2) {
		t.Error("GlobalPinInfo should be for testrCid2")
	}
	if len(ginfo.PeerMap) != nClusters {
		t.Error("number of peers do not match")
	}

	for _, c := range clusters {
		inf, ok := ginfo.PeerMap[peer.IDB58Encode(c.host.ID())]
		if !ok {
			t.Fatal("GlobalPinInfo should have this cluster")
		}
		if inf.Status != api.TrackerStatusPinned {
			t.Error("the GlobalPinInfo should show Pinned in all peers")
		}
	}
}

func TestClustersRecoverAll(t *testing.T) {
	ctx := context.Background()
	clusters, mock := createClusters(t)
	defer shutdownClusters(t, clusters, mock)
	h1 := test.Cid1
	hError := test.ErrorCid

	ttlDelay()

	clusters[0].Pin(ctx, h1, api.PinOptions{})
	clusters[0].Pin(ctx, hError, api.PinOptions{})

	pinDelay()

	gInfos, err := clusters[rand.Intn(nClusters)].RecoverAll(ctx)
	if err != nil {
		t.Fatal(err)
	}
	delay()

	if len(gInfos) != 2 {
		t.Error("expected two items")
	}

	for _, gInfo := range gInfos {
		if len(gInfo.PeerMap) != nClusters {
			t.Error("number of peers do not match")
		}
	}
}

func TestClustersShutdown(t *testing.T) {
	ctx := context.Background()
	clusters, mock := createClusters(t)
	defer shutdownClusters(t, clusters, mock)

	f := func(t *testing.T, c *Cluster) {
		err := c.Shutdown(ctx)
		if err != nil {
			t.Error("should be able to shutdown cleanly")
		}
	}
	// Shutdown 3 times
	runF(t, clusters, f)
	runF(t, clusters, f)
	runF(t, clusters, f)
}

func TestClustersReplicationOverall(t *testing.T) {
	ctx := context.Background()
	clusters, mock := createClusters(t)
	defer shutdownClusters(t, clusters, mock)
	for _, c := range clusters {
		c.config.ReplicationFactorMin = nClusters - 1
		c.config.ReplicationFactorMax = nClusters - 1
	}

	// Why is replication factor nClusters - 1?
	// Because that way we know that pinning nCluster
	// pins with an strategy like numpins/disk
	// will result in each peer holding locally exactly
	// nCluster pins.

	prefix := test.Cid1.Prefix()

	for i := 0; i < nClusters; i++ {
		// Pick a random cluster and hash
		j := rand.Intn(nClusters)           // choose a random cluster peer
		h, err := prefix.Sum(randomBytes()) // create random cid
		if err != nil {
			t.Fatal(err)
		}
		_, err = clusters[j].Pin(ctx, h, api.PinOptions{})
		if err != nil {
			t.Error(err)
		}
		pinDelay()

		// check that it is held by exactly nClusters - 1 peers
		gpi, err := clusters[j].Status(ctx, h)
		if err != nil {
			t.Fatal(err)
		}

		numLocal := 0
		numRemote := 0
		for _, v := range gpi.PeerMap {
			if v.Status == api.TrackerStatusPinned {
				numLocal++
			} else if v.Status == api.TrackerStatusRemote {
				numRemote++
			}
		}
		if numLocal != nClusters-1 {
			t.Errorf(
				"We wanted replication %d but it's only %d",
				nClusters-1,
				numLocal,
			)
		}

		if numRemote != 1 {
			t.Errorf("We wanted 1 peer track as remote but %d do", numRemote)
		}
		ttlDelay()
	}

	f := func(t *testing.T, c *Cluster) {
		// confirm that the pintracker state matches the current global state
		pinfos := c.tracker.StatusAll(ctx)
		if len(pinfos) != nClusters {
			t.Error("Pinfos does not have the expected pins")
		}

		numRemote := 0
		numLocal := 0
		for _, pi := range pinfos {
			switch pi.Status {
			case api.TrackerStatusPinned:
				numLocal++

			case api.TrackerStatusRemote:
				numRemote++
			}
		}
		if numLocal != nClusters-1 {
			t.Errorf("%s: Expected %d local pins but got %d", c.id.String(), nClusters-1, numLocal)
		}

		if numRemote != 1 {
			t.Errorf("%s: Expected 1 remote pin but got %d", c.id.String(), numRemote)
		}

		pins, err := c.Pins(ctx)
		if err != nil {
			t.Fatal(err)
		}
		for _, pin := range pins {
			allocs := pin.Allocations
			if len(allocs) != nClusters-1 {
				t.Errorf("Allocations are [%s]", allocs)
			}
			for _, a := range allocs {
				if a == c.id {
					pinfo := c.tracker.Status(ctx, pin.Cid)
					if pinfo.Status != api.TrackerStatusPinned {
						t.Errorf("Peer %s was allocated but it is not pinning cid", c.id)
					}
				}
			}
		}
	}

	runF(t, clusters, f)
}

// This test checks that we pin with ReplicationFactorMax when
// we can
func TestClustersReplicationFactorMax(t *testing.T) {
	ctx := context.Background()
	if nClusters < 3 {
		t.Skip("Need at least 3 peers")
	}

	clusters, mock := createClusters(t)
	defer shutdownClusters(t, clusters, mock)
	for _, c := range clusters {
		c.config.ReplicationFactorMin = 1
		c.config.ReplicationFactorMax = nClusters - 1
	}

	ttlDelay()

	h := test.Cid1
	_, err := clusters[0].Pin(ctx, h, api.PinOptions{})
	if err != nil {
		t.Fatal(err)
	}

	pinDelay()

	f := func(t *testing.T, c *Cluster) {
		p, err := c.PinGet(ctx, h)
		if err != nil {
			t.Fatal(err)
		}

		if len(p.Allocations) != nClusters-1 {
			t.Error("should have pinned nClusters - 1 allocations")
		}

		if p.ReplicationFactorMin != 1 {
			t.Error("rplMin should be 1")
		}

		if p.ReplicationFactorMax != nClusters-1 {
			t.Error("rplMax should be nClusters-1")
		}
	}
	runF(t, clusters, f)
}

// This tests checks that repinning something that is overpinned
// removes some allocations
func TestClustersReplicationFactorMaxLower(t *testing.T) {
	ctx := context.Background()
	if nClusters < 5 {
		t.Skip("Need at least 5 peers")
	}

	clusters, mock := createClusters(t)
	defer shutdownClusters(t, clusters, mock)
	for _, c := range clusters {
		c.config.ReplicationFactorMin = 1
		c.config.ReplicationFactorMax = nClusters
	}

	ttlDelay() // make sure we have places to pin

	h := test.Cid1
	_, err := clusters[0].Pin(ctx, h, api.PinOptions{})
	if err != nil {
		t.Fatal(err)
	}

	pinDelay()

	p1, err := clusters[0].PinGet(ctx, h)
	if err != nil {
		t.Fatal(err)
	}

	if len(p1.Allocations) != nClusters {
		t.Fatal("allocations should be nClusters")
	}

	opts := api.PinOptions{
		ReplicationFactorMin: 1,
		ReplicationFactorMax: 2,
	}
	_, err = clusters[0].Pin(ctx, h, opts)
	if err != nil {
		t.Fatal(err)
	}

	pinDelay()

	p2, err := clusters[0].PinGet(ctx, h)
	if err != nil {
		t.Fatal(err)
	}

	if len(p2.Allocations) != 2 {
		t.Fatal("allocations should have been reduced to 2")
	}
}

// This test checks that when not all nodes are available,
// we pin in as many as we can aiming for ReplicationFactorMax
func TestClustersReplicationFactorInBetween(t *testing.T) {
	ctx := context.Background()
	if nClusters < 5 {
		t.Skip("Need at least 5 peers")
	}

	clusters, mock := createClusters(t)
	defer shutdownClusters(t, clusters, mock)
	for _, c := range clusters {
		c.config.ReplicationFactorMin = 1
		c.config.ReplicationFactorMax = nClusters
	}

	ttlDelay()

	// Shutdown two peers
	clusters[nClusters-1].Shutdown(ctx)
	clusters[nClusters-2].Shutdown(ctx)

	waitForLeaderAndMetrics(t, clusters)

	h := test.Cid1
	_, err := clusters[0].Pin(ctx, h, api.PinOptions{})
	if err != nil {
		t.Fatal(err)
	}

	pinDelay()

	f := func(t *testing.T, c *Cluster) {
		if c == clusters[nClusters-1] || c == clusters[nClusters-2] {
			return
		}
		p, err := c.PinGet(ctx, h)
		if err != nil {
			t.Fatal(err)
		}

		if len(p.Allocations) != nClusters-2 {
			t.Error("should have pinned nClusters-2 allocations")
		}

		if p.ReplicationFactorMin != 1 {
			t.Error("rplMin should be 1")
		}

		if p.ReplicationFactorMax != nClusters {
			t.Error("rplMax should be nClusters")
		}
	}
	runF(t, clusters, f)
}

// This test checks that we do not pin something for which
// we cannot reach ReplicationFactorMin
func TestClustersReplicationFactorMin(t *testing.T) {
	ctx := context.Background()
	if nClusters < 5 {
		t.Skip("Need at least 5 peers")
	}

	clusters, mock := createClusters(t)
	defer shutdownClusters(t, clusters, mock)
	for _, c := range clusters {
		c.config.ReplicationFactorMin = nClusters - 1
		c.config.ReplicationFactorMax = nClusters
	}

	// Shutdown two peers
	clusters[nClusters-1].Shutdown(ctx)
	waitForLeaderAndMetrics(t, clusters)
	clusters[nClusters-2].Shutdown(ctx)
	waitForLeaderAndMetrics(t, clusters)

	h := test.Cid1
	_, err := clusters[0].Pin(ctx, h, api.PinOptions{})
	if err == nil {
		t.Error("Pin should have failed as rplMin cannot be satisfied")
	}
	t.Log(err)
	if !strings.Contains(err.Error(), fmt.Sprintf("not enough peers to allocate CID")) {
		t.Fatal(err)
	}
}

// This tests checks that repinning something that has becomed
// underpinned actually changes nothing if it's sufficiently pinned
func TestClustersReplicationMinMaxNoRealloc(t *testing.T) {
	ctx := context.Background()
	if nClusters < 5 {
		t.Skip("Need at least 5 peers")
	}

	clusters, mock := createClusters(t)
	defer shutdownClusters(t, clusters, mock)
	for _, c := range clusters {
		c.config.ReplicationFactorMin = 1
		c.config.ReplicationFactorMax = nClusters
	}

	ttlDelay()

	h := test.Cid1
	_, err := clusters[0].Pin(ctx, h, api.PinOptions{})
	if err != nil {
		t.Fatal(err)
	}

	pinDelay()

	// Shutdown two peers
	clusters[nClusters-1].Shutdown(ctx)
	waitForLeaderAndMetrics(t, clusters)
	clusters[nClusters-2].Shutdown(ctx)
	waitForLeaderAndMetrics(t, clusters)

	_, err = clusters[0].Pin(ctx, h, api.PinOptions{})
	if err != nil {
		t.Fatal(err)
	}

	pinDelay()

	p, err := clusters[0].PinGet(ctx, h)
	if err != nil {
		t.Fatal(err)
	}

	if len(p.Allocations) != nClusters {
		t.Error("allocations should still be nCluster even if not all available")
	}

	if p.ReplicationFactorMax != nClusters {
		t.Error("rplMax should have not changed")
	}
}

// This test checks that repinning something that has becomed
// underpinned does re-allocations when it's not sufficiently
// pinned anymore.
// FIXME: The manual repin only works if the pin options changed.
func TestClustersReplicationMinMaxRealloc(t *testing.T) {
	ctx := context.Background()
	if nClusters < 5 {
		t.Skip("Need at least 5 peers")
	}

	clusters, mock := createClusters(t)
	defer shutdownClusters(t, clusters, mock)
	for _, c := range clusters {
		c.config.ReplicationFactorMin = 3
		c.config.ReplicationFactorMax = 4
	}

	ttlDelay() // make sure metrics are in

	h := test.Cid1
	_, err := clusters[0].Pin(ctx, h, api.PinOptions{
		Name: "a",
	})
	if err != nil {
		t.Fatal(err)
	}

	pinDelay()

	p, err := clusters[0].PinGet(ctx, h)
	if err != nil {
		t.Fatal(err)
	}

	firstAllocations := p.Allocations

	peerIDMap := make(map[peer.ID]*Cluster)
	for _, a := range clusters {
		peerIDMap[a.id] = a
	}

	// kill two of the allocations
	// Only the first allocated peer (or the second if the first is
	// alerting) will automatically repin.
	alloc1 := peerIDMap[firstAllocations[1]]
	alloc2 := peerIDMap[firstAllocations[2]]
	safePeer := peerIDMap[firstAllocations[0]]

	alloc1.Shutdown(ctx)
	alloc2.Shutdown(ctx)

	waitForLeaderAndMetrics(t, clusters)

	// Repin - (although this should have been taken of as alerts
	// happen for the shutdown nodes. We force re-allocation by
	// changing the name.
	_, err = safePeer.Pin(ctx, h, api.PinOptions{
		Name: "b",
	})
	if err != nil {
		t.Fatal(err)
	}

	pinDelay()

	p, err = safePeer.PinGet(ctx, h)
	if err != nil {
		t.Fatal(err)
	}

	secondAllocations := p.Allocations

	strings1 := api.PeersToStrings(firstAllocations)
	strings2 := api.PeersToStrings(secondAllocations)
	sort.Strings(strings1)
	sort.Strings(strings2)
	t.Logf("Allocs1: %s", strings1)
	t.Logf("Allocs2: %s", strings2)

	if fmt.Sprintf("%s", strings1) == fmt.Sprintf("%s", strings2) {
		t.Error("allocations should have changed")
	}

	lenSA := len(secondAllocations)
	expected := minInt(nClusters-2, 4)
	if lenSA != expected {
		t.Errorf("Insufficient reallocation, could have allocated to %d peers but instead only allocated to %d peers", expected, lenSA)
	}

	if lenSA < 3 {
		t.Error("allocations should be more than rplMin")
	}
}

// In this test we check that repinning something
// when a node has gone down will re-assign the pin
func TestClustersReplicationRealloc(t *testing.T) {
	ctx := context.Background()
	clusters, mock := createClusters(t)
	defer shutdownClusters(t, clusters, mock)
	for _, c := range clusters {
		c.config.ReplicationFactorMin = nClusters - 1
		c.config.ReplicationFactorMax = nClusters - 1
	}

	ttlDelay()

	j := rand.Intn(nClusters)
	h := test.Cid1
	_, err := clusters[j].Pin(ctx, h, api.PinOptions{})
	if err != nil {
		t.Fatal(err)
	}

	// Let the pin arrive
	pinDelay()

	pinList, err := clusters[j].Pins(ctx)
	if err != nil {
		t.Fatal(err)
	}
	pin := pinList[0]
	allocs := sort.StringSlice(api.PeersToStrings(pin.Allocations))
	allocs.Sort()
	allocsStr := fmt.Sprintf("%s", allocs)

	// Re-pin should work and be allocated to the same
	// nodes
	_, err = clusters[j].Pin(ctx, h, api.PinOptions{})
	if err != nil {
		t.Fatal(err)
	}

	pinDelay()

	pinList2, err := clusters[j].Pins(ctx)
	if err != nil {
		t.Fatal(err)
	}
	pin2 := pinList2[0]
	allocs2 := sort.StringSlice(api.PeersToStrings(pin2.Allocations))
	allocs2.Sort()
	allocsStr2 := fmt.Sprintf("%s", allocs2)
	if allocsStr != allocsStr2 {
		t.Fatal("allocations changed without reason")
	}
	//t.Log(allocsStr)
	//t.Log(allocsStr2)

	var killedClusterIndex int
	// find someone that pinned it and kill that cluster
	for i, c := range clusters {
		pinfo := c.tracker.Status(ctx, h)
		if pinfo.Status == api.TrackerStatusPinned {
			//t.Logf("Killing %s", c.id.Pretty())
			killedClusterIndex = i
			t.Logf("Shutting down %s", c.ID(ctx).ID)
			c.Shutdown(ctx)
			break
		}
	}

	// let metrics expire and give time for the cluster to
	// see if they have lost the leader
	waitForLeaderAndMetrics(t, clusters)

	// Make sure we haven't killed our randomly
	// selected cluster
	for j == killedClusterIndex {
		j = rand.Intn(nClusters)
	}

	// now pin should succeed
	_, err = clusters[j].Pin(ctx, h, api.PinOptions{})
	if err != nil {
		t.Fatal(err)
	}

	pinDelay()

	numPinned := 0
	for i, c := range clusters {
		if i == killedClusterIndex {
			continue
		}
		pinfo := c.tracker.Status(ctx, h)
		if pinfo.Status == api.TrackerStatusPinned {
			//t.Log(pinfo.Peer.Pretty())
			numPinned++
		}
	}

	if numPinned != nClusters-1 {
		t.Error("pin should have been correctly re-assigned")
	}
}

// In this test we try to pin something when there are not
// as many available peers a we need. It's like before, except
// more peers are killed.
func TestClustersReplicationNotEnoughPeers(t *testing.T) {
	ctx := context.Background()
	if nClusters < 5 {
		t.Skip("Need at least 5 peers")
	}
	clusters, mock := createClusters(t)
	defer shutdownClusters(t, clusters, mock)
	for _, c := range clusters {
		c.config.ReplicationFactorMin = nClusters - 1
		c.config.ReplicationFactorMax = nClusters - 1
	}

	ttlDelay()

	j := rand.Intn(nClusters)
	_, err := clusters[j].Pin(ctx, test.Cid1, api.PinOptions{})
	if err != nil {
		t.Fatal(err)
	}

	// Let the pin arrive
	pinDelay()

	clusters[0].Shutdown(ctx)
	clusters[1].Shutdown(ctx)

	waitForLeaderAndMetrics(t, clusters)

	_, err = clusters[2].Pin(ctx, test.Cid2, api.PinOptions{})
	if err == nil {
		t.Fatal("expected an error")
	}
	if !strings.Contains(err.Error(), "not enough peers to allocate") {
		t.Error("different error than expected")
		t.Error(err)
	}
	//t.Log(err)
}

func TestClustersRebalanceOnPeerDown(t *testing.T) {
	ctx := context.Background()
	if nClusters < 5 {
		t.Skip("Need at least 5 peers")
	}

	clusters, mock := createClusters(t)
	defer shutdownClusters(t, clusters, mock)
	for _, c := range clusters {
		c.config.ReplicationFactorMin = nClusters - 1
		c.config.ReplicationFactorMax = nClusters - 1
	}

	// pin something
	h := test.Cid1
	clusters[0].Pin(ctx, h, api.PinOptions{})
	pinDelay()
	pinLocal := 0
	pinRemote := 0
	var localPinner string
	var remotePinner string
	var remotePinnerCluster *Cluster

	status, _ := clusters[0].Status(ctx, h)

	// check it was correctly pinned
	for p, pinfo := range status.PeerMap {
		if pinfo.Status == api.TrackerStatusPinned {
			pinLocal++
			localPinner = p
		} else if pinfo.Status == api.TrackerStatusRemote {
			pinRemote++
			remotePinner = p
		}
	}

	if pinLocal != nClusters-1 || pinRemote != 1 {
		t.Fatal("Not pinned as expected")
	}

	// kill the local pinner
	for _, c := range clusters {
		clid := peer.IDB58Encode(c.id)
		if clid == localPinner {
			c.Shutdown(ctx)
		} else if clid == remotePinner {
			remotePinnerCluster = c
		}
	}

	delay()
	waitForLeaderAndMetrics(t, clusters) // in case we killed the leader

	// It should be now pinned in the remote pinner
	if s := remotePinnerCluster.tracker.Status(ctx, h).Status; s != api.TrackerStatusPinned {
		t.Errorf("it should be pinned and is %s", s)
	}
}

// Helper function for verifying cluster graph.  Will only pass if exactly the
// peers in clusterIDs are fully connected to each other and the expected ipfs
// mock connectivity exists.  Cluster peers not in clusterIDs are assumed to
// be disconnected and the graph should reflect this
func validateClusterGraph(t *testing.T, graph api.ConnectGraph, clusterIDs map[string]struct{}, peerNum int) {
	// Check that all cluster peers see each other as peers
	for id1, peers := range graph.ClusterLinks {
		if _, ok := clusterIDs[id1]; !ok {
			if len(peers) != 0 {
				t.Errorf("disconnected peer %s is still connected in graph", id1)
			}
			continue
		}
		t.Logf("id: %s, peers: %v\n", id1, peers)
		if len(peers) > len(clusterIDs)-1 {
			t.Errorf("More peers recorded in graph than expected")
		}
		// Make lookup index for peers connected to id1
		peerIndex := make(map[string]struct{})
		for _, p := range peers {
			peerIndex[peer.IDB58Encode(p)] = struct{}{}
		}
		for id2 := range clusterIDs {
			if _, ok := peerIndex[id2]; id1 != id2 && !ok {
				t.Errorf("Expected graph to see peer %s connected to peer %s", id1, id2)
			}
		}
	}
	if len(graph.ClusterLinks) != peerNum {
		t.Errorf("Unexpected number of cluster nodes in graph")
	}

	// Check that all cluster peers are recorded as nodes in the graph
	for id := range clusterIDs {
		if _, ok := graph.ClusterLinks[id]; !ok {
			t.Errorf("Expected graph to record peer %s as a node", id)
		}
	}

	// Check that the mocked ipfs swarm is recorded
	if len(graph.IPFSLinks) != 1 {
		t.Error("Expected exactly one ipfs peer for all cluster nodes, the mocked peer")
	}
	links, ok := graph.IPFSLinks[peer.IDB58Encode(test.PeerID1)]
	if !ok {
		t.Error("Expected the mocked ipfs peer to be a node in the graph")
	} else {
		if len(links) != 2 || links[0] != test.PeerID4 ||
			links[1] != test.PeerID5 {
			t.Error("Swarm peers of mocked ipfs are not those expected")
		}
	}

	// Check that the cluster to ipfs connections are all recorded
	for id := range clusterIDs {
		if ipfsID, ok := graph.ClustertoIPFS[id]; !ok {
			t.Errorf("Expected graph to record peer %s's ipfs connection", id)
		} else {
			if ipfsID != test.PeerID1 {
				t.Errorf("Unexpected error %s", ipfsID)
			}
		}
	}
	if len(graph.ClustertoIPFS) > len(clusterIDs) {
		t.Error("More cluster to ipfs links recorded in graph than expected")
	}
}

// In this test we get a cluster graph report from a random peer in a healthy
// fully connected cluster and verify that it is formed as expected.
func TestClustersGraphConnected(t *testing.T) {
	ctx := context.Background()
	clusters, mock := createClusters(t)
	defer shutdownClusters(t, clusters, mock)

	ttlDelay()

	j := rand.Intn(nClusters) // choose a random cluster peer to query
	graph, err := clusters[j].ConnectGraph()
	if err != nil {
		t.Fatal(err)
	}

	clusterIDs := make(map[string]struct{})
	for _, c := range clusters {
		id := peer.IDB58Encode(c.ID(ctx).ID)
		clusterIDs[id] = struct{}{}
	}
	validateClusterGraph(t, graph, clusterIDs, nClusters)
}

// Similar to the previous test we get a cluster graph report from a peer.
// However now 2 peers have been shutdown and so we do not expect to see
// them in the graph
func TestClustersGraphUnhealthy(t *testing.T) {
	ctx := context.Background()
	clusters, mock := createClusters(t)
	defer shutdownClusters(t, clusters, mock)
	if nClusters < 5 {
		t.Skip("Need at least 5 peers")
	}

	j := rand.Intn(nClusters) // choose a random cluster peer to query
	// chose the clusters to shutdown
	discon1 := -1
	discon2 := -1
	for i := range clusters {
		if i != j {
			if discon1 == -1 {
				discon1 = i
			} else {
				discon2 = i
				break
			}
		}
	}

	clusters[discon1].Shutdown(ctx)
	clusters[discon1].host.Close()
	clusters[discon2].Shutdown(ctx)
	clusters[discon2].host.Close()

	waitForLeaderAndMetrics(t, clusters)

	graph, err := clusters[j].ConnectGraph()
	if err != nil {
		t.Fatal(err)
	}

	clusterIDs := make(map[string]struct{})
	for i, c := range clusters {
		if i == discon1 || i == discon2 {
			continue
		}
		id := peer.IDB58Encode(c.ID(ctx).ID)
		clusterIDs[id] = struct{}{}
	}
	peerNum := nClusters
	switch consensus {
	case "crdt":
		peerNum = nClusters - 2
	}

	validateClusterGraph(t, graph, clusterIDs, peerNum)
}

// Check that the pin is not re-assigned when a node
// that has disabled repinning goes down.
func TestClustersDisabledRepinning(t *testing.T) {
	ctx := context.Background()
	clusters, mock := createClusters(t)
	defer shutdownClusters(t, clusters, mock)
	for _, c := range clusters {
		c.config.ReplicationFactorMin = nClusters - 1
		c.config.ReplicationFactorMax = nClusters - 1
		c.config.DisableRepinning = true
	}

	ttlDelay()

	j := rand.Intn(nClusters)
	h := test.Cid1
	_, err := clusters[j].Pin(ctx, h, api.PinOptions{})
	if err != nil {
		t.Fatal(err)
	}

	// Let the pin arrive
	pinDelay()

	var killedClusterIndex int
	// find someone that pinned it and kill that cluster
	for i, c := range clusters {
		pinfo := c.tracker.Status(ctx, h)
		if pinfo.Status == api.TrackerStatusPinned {
			killedClusterIndex = i
			t.Logf("Shutting down %s", c.ID(ctx).ID)
			c.Shutdown(ctx)
			break
		}
	}

	// let metrics expire and give time for the cluster to
	// see if they have lost the leader
	waitForLeaderAndMetrics(t, clusters)

	// Make sure we haven't killed our randomly
	// selected cluster
	for j == killedClusterIndex {
		j = rand.Intn(nClusters)
	}

	numPinned := 0
	for i, c := range clusters {
		if i == killedClusterIndex {
			continue
		}
		pinfo := c.tracker.Status(ctx, h)
		if pinfo.Status == api.TrackerStatusPinned {
			//t.Log(pinfo.Peer.Pretty())
			numPinned++
		}
	}

	if numPinned != nClusters-2 {
		t.Errorf("expected %d replicas for pin, got %d", nClusters-2, numPinned)
	}
}

func TestClustersFollowerMode(t *testing.T) {
	ctx := context.Background()
	clusters, mock := createClusters(t)
	defer shutdownClusters(t, clusters, mock)

	_, err := clusters[0].Pin(ctx, test.Cid1, api.PinOptions{})
	if err != nil {
		t.Fatal(err)
	}
	_, err = clusters[0].Pin(ctx, test.ErrorCid, api.PinOptions{})
	if err != nil {
		t.Fatal(err)
	}

	// Let the pins arrive
	pinDelay()

	// Set Cluster1 to follower mode
	clusters[1].config.FollowerMode = true

	t.Run("follower cannot pin", func(t *testing.T) {
		_, err := clusters[1].PinPath(ctx, "/ipfs/"+test.Cid2.String(), api.PinOptions{})
		if err != errFollowerMode {
			t.Error("expected follower mode error")
		}
		_, err = clusters[1].Pin(ctx, test.Cid2, api.PinOptions{})
		if err != errFollowerMode {
			t.Error("expected follower mode error")
		}
	})

	t.Run("follower cannot unpin", func(t *testing.T) {
		_, err := clusters[1].UnpinPath(ctx, "/ipfs/"+test.Cid1.String())
		if err != errFollowerMode {
			t.Error("expected follower mode error")
		}
		_, err = clusters[1].Unpin(ctx, test.Cid1)
		if err != errFollowerMode {
			t.Error("expected follower mode error")
		}
	})

	t.Run("follower cannot add", func(t *testing.T) {
		sth := test.NewShardingTestHelper()
		defer sth.Clean(t)
		params := api.DefaultAddParams()
		params.Shard = false
		params.Name = "testlocal"
		mfr, closer := sth.GetTreeMultiReader(t)
		defer closer.Close()
		r := multipart.NewReader(mfr, mfr.Boundary())
		_, err = clusters[1].AddFile(r, params)
		if err != errFollowerMode {
			t.Error("expected follower mode error")
		}
	})

	t.Run("follower status itself only", func(t *testing.T) {
		gpi, err := clusters[1].Status(ctx, test.Cid1)
		if err != nil {
			t.Error("status should work")
		}
		if len(gpi.PeerMap) != 1 {
			t.Fatal("globalPinInfo should only have one peer")
		}
	})
}<|MERGE_RESOLUTION|>--- conflicted
+++ resolved
@@ -198,17 +198,11 @@
 	}
 
 	ipfs, err := ipfshttp.NewConnector(ipfshttpCfg)
-<<<<<<< HEAD
-	checkErr(t, err)
+	if err != nil {
+		t.Fatal(err)
+	}
 
 	tracker := stateless.New(statelesstrackerCfg, ident.ID, clusterCfg.Peername)
-=======
-	if err != nil {
-		t.Fatal(err)
-	}
-
-	tracker := makePinTracker(t, ident.ID, maptrackerCfg, statelesstrackerCfg, clusterCfg.Peername)
->>>>>>> 29591527
 
 	alloc := descendalloc.NewAllocator()
 	inf, err := disk.NewInformer(diskInfCfg)
